--- conflicted
+++ resolved
@@ -235,15 +235,6 @@
  */
 uint16_t nc_ps_session_count(struct nc_pollsession *ps);
 
-<<<<<<< HEAD
-#define NC_PSPOLL_TIMEOUT 0x0001       /**< Timeout elapsed. */
-#define NC_PSPOLL_RPC 0x0002           /**< RPC was correctly parsed and processed. */
-#define NC_PSPOLL_BAD_RPC 0x0004       /**< RPC was received, but failed to be parsed. */
-#define NC_PSPOLL_REPLY_ERROR 0x0008   /**< Response to the RPC was a \<rpc-reply\> of type error. */
-#define NC_PSPOLL_SESSION_TERM 0x0010  /**< Some session was terminated. */
-#define NC_PSPOLL_SESSION_ERROR 0x0020 /**< Some session was terminated incorrectly (not by a \<close-session\> or \<kill-session\> RPC). */
-#define NC_PSPOLL_ERROR 0x0040         /**< Other fatal errors (they are printed). */
-=======
 #define NC_PSPOLL_NOSESSIONS 0x0001    /**< No sessions to poll. */
 #define NC_PSPOLL_TIMEOUT 0x0002       /**< Timeout elapsed. */
 #define NC_PSPOLL_RPC 0x0004           /**< RPC was correctly parsed and processed. */
@@ -252,7 +243,6 @@
 #define NC_PSPOLL_SESSION_TERM 0x0020  /**< Some session was terminated. */
 #define NC_PSPOLL_SESSION_ERROR 0x0040 /**< Some session was terminated incorrectly (not by a \<close-session\> or \<kill-session\> RPC). */
 #define NC_PSPOLL_ERROR 0x0080         /**< Other fatal errors (they are printed). */
->>>>>>> 42887fa0
 
 #ifdef NC_ENABLED_SSH
 #   define NC_PSPOLL_SSH_MSG 0x0080       /**< SSH message received (and processed, if relevant, only with SSH support). */
